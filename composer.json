{
    "name": "orajo/zf2-tus-server",
    "description": "Laminas (PHP) library for tus server, based on php-tus library by Simon Leblanc.",
    "authors": [
        {
            "name": "Simon Leblanc",
            "email": "contact@leblanc-simon.eu",
            "homepage": "http://www.leblanc-simon.fr",
            "role": "Developer"
        },
        {
            "name": "Jaroslaw Wasilewski",
            "email": "orajo@windowslive.com",
            "role": "Developer"
        }
    ],
    "keywords": [
        "tus",
        "upload",
<<<<<<< HEAD
        "laminas"
=======
        "laminas",
        "flysystem"
>>>>>>> 6b13c6cd
    ],
    "license": "MIT",
    "type": "library",
    "homepage": "https://github.com/Orajo/zf2-tus-server",
    "autoload": {
        "psr-4": {
            "ZfTusServer\\": "src/"
        }
    },
    "require": {
<<<<<<< HEAD
        "php": "^7.1 || ^8.0",
        "laminas/laminas-http": "^2.5",
        "laminas/laminas-i18n": "^2.5",
        "laminas/laminas-i18n-resources": "^2.5",
        "laminas/laminas-json": "^3.5"
=======
        "php": ">=7.1.0 | ^8.0",
        "laminas/laminas-http": "^2.5",
        "laminas/laminas-i18n": "^2.5",
        "laminas/laminas-i18n-resources": "^2.5",
        "laminas/laminas-json": "^3.0",
        "league/flysystem": "^3.0"
>>>>>>> 6b13c6cd
    },
    "require-dev": {
        "phpunit/phpunit": "4.*"
    }
}<|MERGE_RESOLUTION|>--- conflicted
+++ resolved
@@ -17,12 +17,8 @@
     "keywords": [
         "tus",
         "upload",
-<<<<<<< HEAD
-        "laminas"
-=======
         "laminas",
         "flysystem"
->>>>>>> 6b13c6cd
     ],
     "license": "MIT",
     "type": "library",
@@ -33,20 +29,12 @@
         }
     },
     "require": {
-<<<<<<< HEAD
-        "php": "^7.1 || ^8.0",
-        "laminas/laminas-http": "^2.5",
-        "laminas/laminas-i18n": "^2.5",
-        "laminas/laminas-i18n-resources": "^2.5",
-        "laminas/laminas-json": "^3.5"
-=======
         "php": ">=7.1.0 | ^8.0",
         "laminas/laminas-http": "^2.5",
         "laminas/laminas-i18n": "^2.5",
         "laminas/laminas-i18n-resources": "^2.5",
         "laminas/laminas-json": "^3.0",
         "league/flysystem": "^3.0"
->>>>>>> 6b13c6cd
     },
     "require-dev": {
         "phpunit/phpunit": "4.*"
