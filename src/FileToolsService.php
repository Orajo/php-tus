<?php

namespace ZfTusServer;

use Laminas\I18n\Filter\NumberFormat;
use League\Flysystem\Filesystem;
use NumberFormatter;

/**
 * Service with tools for file download support
 *
 * @author Jarosław Wasilewski <orajo@windowslive.com>
 * @access public
 */
class FileToolsService {

    /**
     * Download using Content-Disposition: Attachment
     */
    const OPEN_MODE_ATTACHMENT = 'Attachment';

    /**
     * Download using Content-Disposition: Inline (open in browser, if possible)
     */
    const OPEN_MODE_INLINE = 'Inline';

    /**
     * Handles file download to browser
     *
     * @link https://gist.github.com/854168 this method is based on this code
     * @access public
     * @api
     * @param string $filePath full local path to downloaded file (typically contains hashed file name)
     * @param string $fileName original file name
     * @param string|null $mime MIME type; if null tries to guess using @see FileToolsService::downloadFile()
     * @param int $size file size in bytes
     * @return boolean
     * @throws \Symfony\Component\Filesystem\Exception\FileNotFoundException
     */
    public static function downloadFile($filePath, $fileName, Filesystem $remoteDisk, $mime = '', $size = -1, $openMode = self::OPEN_MODE_ATTACHMENT)
    {
        if (!$remoteDisk->fileExists($filePath)) {
            throw new Exception(null, 0, null, $filePath);
        }
        // Fetching File
        $mtime = $remoteDisk->lastModified($filePath) ?: gmtime();

        if ($mime === '') {
            header("Content-Type: application/force-download");
            header('Content-Type: application/octet-stream');
        }
        else {
            if(is_null($mime)) {
                $mime = $remoteDisk->mimeType($filePath);
            }
            header('Content-Type: ' . $mime);
        }

<<<<<<< HEAD
        if (strpos(htmlspecialchars($_SERVER['HTTP_USER_AGENT']), "MSIE") !== false) {
=======
        if (strstr(htmlspecialchars($_SERVER['HTTP_USER_AGENT']), "MSIE") != false) {
>>>>>>> 6b13c6cd
            header("Content-Disposition: ".$openMode."; filename=" . urlencode($fileName) . '; modification-date="' . date('r', $mtime) . '";');
        }
        else {
            header("Content-Disposition: ".$openMode."; filename=\"" . $fileName . '"; modification-date="' . date('r', $mtime) . '";');
        }

        if (function_exists('apache_get_modules') && in_array('mod_xsendfile', apache_get_modules())) {
            // Sending file via mod_xsendfile
            header("X-Sendfile: " . $filePath);
        }
        else {
            // Sending file directly via script
            // according memory_limit byt not higher than 1GB
            $memory_limit = ini_get('memory_limit');
            // get file size
            if ($size === -1) {
                $size = $remoteDisk->fileSize($filePath);
            }

            if (intval($size + 1) > self::toBytes($memory_limit) && intval($size * 1.5) <= 1073741824) {
                // Setting memory limit
                ini_set('memory_limit', intval($size * 1.5));
            }

            @ini_set('zlib.output_compression', 0);
            header("Content-Length: " . $size);
            // Set the time limit based on an average D/L speed of 50kb/sec
            set_time_limit(min(7200, // No more than 120 minutes (this is really bad, but...)
                ($size > 0) ? intval($size / 51200) + 60 // 1 minute more than what it should take to D/L at 50kb/sec
                    : 1 // Minimum of 1 second in case size is found to be 0
            ));
            $chunkSize = 1 * (1024 * 1024); // how many megabytes to read at a time
            if ($size > $chunkSize) {
                // Chunking file for download
                $handle = $remoteDisk->readStream($filePath);
                if ($handle === false) {
                    return false;
                }
                $buffer = '';
                while (!feof($handle)) {
                    $buffer = fread($handle, $chunkSize);
                    echo $buffer;

                    // if somewhare before was ob_start()
                    if (ob_get_level() > 0) ob_flush();
                    flush();
                }
                fclose($handle);
            } else {
                try {
                    $handle = $remoteDisk->readStream($filePath);
                } catch (Exception) {
                    throw new Exception(sprintf('File %s is not readable', $filePath), 0, null, $filePath);
                }
                $buffer = fread($handle, $chunkSize);
                echo $buffer;

                // if somewhare before was ob_start()
                if (ob_get_level() > 0) ob_flush();
                flush();
                fclose($handle);
            }
        }
        exit;
    }

    /**
     * Converts {@see memory_limit} result to bytes
     *
     * @param string $val
     * @return int
     */
    private static function toBytes($val): int
    {
        $val = trim($val);
        $last = strtolower($val[strlen($val) - 1]);
        $val = (int)$val;
        switch ($last) {
            // The 'G' modifier is available since PHP 5.1.0
            case 'g':
                $val *= 1024;
            case 'm':
                $val *= 1024;
            case 'k':
                $val *= 1024;
        }
        return $val;
    }

    /**
     * Internal method to detect the mime type of a file
     *
     * @param string $fileName File name on storage; could be a hash or anything
     * @param string $userFileName Real name of file, understandable for users. If ommited $fileName will be used.
     * @return string Mimetype of given file
     */
    public static function detectMimeType($fileName, $userFileName = ''): string
    {
        if (!file_exists($fileName)) {
            return '';
        }

        $mime = '';

        if (class_exists('finfo', false)) {
            $const = defined('FILEINFO_MIME_TYPE') ? FILEINFO_MIME_TYPE : FILEINFO_MIME;

            if (empty($mime)) {
                $mime = @finfo_open($const);
            }

            if (!empty($mime)) {
                $result = finfo_file($mime, $fileName);
            }
            unset($mime);
        }

        if (empty($result) && (function_exists('mime_content_type') && ini_get('mime_magic.magicfile'))) {
            $result = mime_content_type($fileName);
        }

        // dodatkowe sprawdzenie i korekta dla docx, xlsx, pptx
        if (empty($result) || $result == 'application/zip') {
            if (empty($userFileName)) {
                $userFileName = $fileName;
            }

            $pathParts = pathinfo($userFileName);
            if (isset($pathParts['extension'])) {
                switch ($pathParts['extension']) {
                    case '7z':
                        $result = 'application/x-7z-compressed';
                        break;
                    case 'xlsx':
                    case 'xltx':
                    case 'xlsm':
                    case 'xltm':
                    case 'xlam':
                    case 'xlsb':
                        $result = 'application/msexcel';
                        break;
                    case 'docx':
                    case 'dotx':
                    case 'docm':
                    case 'dotm':
                        $result = 'application/msword';
                        break;
                    case 'pptx':
                    case 'potx':
                    case 'ppsx':
                    case 'ppam':
                    case 'pptm':
                    case 'potm':
                    case 'ppsm':
                        $result = 'application/mspowerpoint';
                        break;
                    case 'vsd':
                    case 'vsdx':
                        $result = 'application/x-visio';
                        break;
                }
            }
        }

        if (empty($result)) {
            $result = 'application/octet-stream';
        }

        return $result;
    }
    
    /**
     * Format file size according to specified locale
     *
     * @param int|null $size               File size in [B] bytes
     * @param string $locale          name of locale settings
          * @param string $emptyValue waht is returned if $size is empty or zero
     *
     * @return string value and unit
     *
     * @assert (1024, 'pl_PL') == '1 kB'
     * @assert (356, 'pl_PL') == '356 B'
     * @assert (6587, 'pl_PL') == '6,43 kB'
     */
    public static function formatFileSize($size, string $locale, string $emptyValue = '-'): string
    {
        $sizes = array(' B', ' kB', ' MB', ' GB', ' TB', ' PB');
        if (is_null($size) || $size == 0) {
            return($emptyValue);
        }

        $precision = 2;
        if ($size == (int) $size && $size < 1024) { // < 1MB
            $precision = 0;
        }

        $size = round($size / pow(1024, ($i = floor(log($size, 1024)))), $precision);
        if (class_exists('NumberFormat')) {
            $filter = new NumberFormat($locale, NumberFormatter::DECIMAL, NumberFormatter::TYPE_DOUBLE);
            return $filter->filter($size) . $sizes[$i];
        }
        return $size . $sizes[$i];
    }
}<|MERGE_RESOLUTION|>--- conflicted
+++ resolved
@@ -56,11 +56,7 @@
             header('Content-Type: ' . $mime);
         }
 
-<<<<<<< HEAD
         if (strpos(htmlspecialchars($_SERVER['HTTP_USER_AGENT']), "MSIE") !== false) {
-=======
-        if (strstr(htmlspecialchars($_SERVER['HTTP_USER_AGENT']), "MSIE") != false) {
->>>>>>> 6b13c6cd
             header("Content-Disposition: ".$openMode."; filename=" . urlencode($fileName) . '; modification-date="' . date('r', $mtime) . '";');
         }
         else {
